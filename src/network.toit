// Copyright (C) 2024 Toitware ApS. All rights reserved.
// Use of this source code is governed by an MIT-style license that can be
// found in the LICENSE file.

import encoding.ubjson
import http
import log
import monitor
import net
import net.udp
import net.tcp
import system
import system.firmware
import uuid show Uuid

import .jaguar

HTTP-PORT        ::= 9000
IDENTIFY-PORT    ::= 1990
IDENTIFY-ADDRESS ::= net.IpAddress.parse "255.255.255.255"
STATUS-OK-JSON   ::= """{ "status": "OK" }"""

HEADER-DEVICE-ID         ::= "X-Jaguar-Device-ID"
HEADER-SDK-VERSION       ::= "X-Jaguar-SDK-Version"
HEADER-WIFI-DISABLED     ::= "X-Jaguar-Wifi-Disabled"
HEADER-CONTAINER-NAME    ::= "X-Jaguar-Container-Name"
HEADER-CONTAINER-TIMEOUT ::= "X-Jaguar-Container-Timeout"
HEADER-CRC32             ::= "X-Jaguar-CRC32"

// Assets for the mini-webpage that the device serves up on $HTTP_PORT.
CHIP-IMAGE ::= "https://toitlang.github.io/jaguar/device-files/chip.svg"
STYLE-CSS ::= "https://toitlang.github.io/jaguar/device-files/style.css"

class EndpointHttp implements Endpoint:
  logger/log.Logger

  constructor logger/log.Logger:
    this.logger = logger.with-name "http"

  uses-network -> bool:
    return true

  run device/Device:
    logger.debug "starting endpoint"
    network ::= net.open
    socket/tcp.ServerSocket? := null
    try:
      socket = network.tcp-listen device.port
      address := "http://$network.address:$socket.local-address.port"
      logger.info "running Jaguar device '$device.name' (id: '$device.id') on '$address'"

      // We've successfully connected to the network, so we consider
      // the current firmware functional. Go ahead and validate the
      // firmware if requested to do so.
      validate-firmware --reason="connected to network"

      request-mutex := monitor.Mutex

      // We run two tasks concurrently: One broadcasts the device identity
      // via UDP and one serves incoming HTTP requests. We run the tasks
      // in a group so if one of them terminates, we take the other one down
      // and clean up nicely.
      Task.group --required=1 [
        :: broadcast-identity network device address,
        :: serve-incoming-requests socket device address request-mutex,
        // If the call to the network-manager monitor returns, it will terminate the
        // task and thus shut down the whole group.
        ::
          network-manager.wait-for-request-to-disable-network
          request-mutex.do:
            // Get the lock so that we know that the last request has been handled.
            socket.close
            socket = null
      ]
    finally:
      if socket: socket.close
      network.close

  identity-payload device/Device address/string -> ByteArray:
    identity := """
      { "method": "jaguar.identify",
        "payload": {
          "name": "$device.name",
          "id": "$device.id",
          "chip": "$device.chip",
          "sdkVersion": "$system.vm-sdk-version",
          "address": "$address",
          "wordSize": $system.BYTES-PER-WORD
        }
      }
    """
    return identity.to-byte-array

  broadcast-identity network/net.Interface device/Device address/string -> none:
    payload ::= identity-payload device address
    datagram ::= udp.Datagram
        payload
        net.SocketAddress IDENTIFY-ADDRESS IDENTIFY-PORT
    socket := network.udp-open
    try:
      socket.broadcast = true
      while not network.is-closed:
        socket.send datagram
        sleep --ms=200
    finally:
      socket.close

  handle-browser-request name/string request/http.Request writer/http.ResponseWriter -> none:
    path := request.path
    if path == "/": path = "index.html"
    if path.starts-with "/": path = path[1..]

    if path == "index.html":
      uptime ::= Duration --s=(Time.monotonic-us --since-wakeup) / Duration.MICROSECONDS-PER-SECOND

      writer.headers.set "Content-Type" "text/html"
      writer.out.write """
          <html>
            <head>
              <link rel="stylesheet" href="$STYLE-CSS">
              <title>$name (Jaguar device)</title>
            </head>
            <body>
              <div class="box">
                <section class="text-center">
                  <img src="$CHIP-IMAGE" alt="Picture of an embedded device" width=200>
                </section>
                <h1 class="mt-40">$name</h1>
                <p class="text-center">Jaguar device</p>
                <p class="hr mt-40"></p>
                <section class="grid grid-cols-2 mt-20">
                  <p>Uptime</p>
                  <p><b class="text-black">$uptime</b></p>
                  <p>SDK</p>
                  <p><b class="text-black">$system.vm-sdk-version</b></p>
                </section>
                <p class="hr mt-20"></p>
                <p class="mt-40">Run code on this device using</p>
                <b><a href="https://github.com/toitlang/jaguar">&gt; jag run -d $name hello.toit</a></b>
                <p class="mt-20">Monitor the serial port console using</p>
                <p class="mb-20"><b><a href="https://github.com/toitlang/jaguar">&gt; jag monitor</a></b></p>
              </div>
            </body>
          </html>
          """
    else if path == "favicon.ico":
      writer.redirect http.STATUS-FOUND CHIP-IMAGE
    else:
      writer.headers.set "Content-Type" "text/plain"
      writer.write-headers http.STATUS-NOT-FOUND
      writer.out.write "Not found: $path"

  serve-incoming-requests socket/tcp.ServerSocket device/Device address/string request-mutex/monitor.Mutex -> none:
    self := Task.current

    server := http.Server --logger=logger --read-timeout=(Duration --s=3)

    server.listen socket:: | request/http.Request writer/http.ResponseWriter |
      headers ::= request.headers
      device-id := "$device.id"
      device-id-header := headers.single HEADER-DEVICE-ID
      sdk-version-header := headers.single HEADER-SDK-VERSION
      path := request.path

      // Handle identification requests before validation, as the caller doesn't know that information yet.
      if path == "/identify" and request.method == http.GET:
        writer.headers.set "Content-Type" "application/json"
        result := identity-payload device address
        writer.headers.set "Content-Length" result.size.stringify
        writer.out.write result

      else if path == "/" or path.ends-with ".html" or path.ends-with ".css" or path.ends-with ".ico":
        handle-browser-request device.name request writer

      // Validate device ID.
      else if device-id-header != device-id:
        logger.info "denied request, header: '$HEADER-DEVICE-ID' was '$device-id-header' not '$device-id'"
        writer.write-headers http.STATUS-FORBIDDEN --message="Device has id '$device-id', jag is trying to talk to '$device-id-header'"

      // Handle pings.
      else if path == "/ping" and request.method == http.GET:
        respond-ok writer

      // Handle listing containers.
      else if path == "/list" and request.method == http.GET:
        result := ubjson.encode registry_.entries
        writer.headers.set "Content-Type" "application/ubjson"
        writer.headers.set "Content-Length" result.size.stringify
        writer.out.write result

      // Handle uninstalling containers.
      else if path == "/uninstall" and request.method == http.PUT:
        request-mutex.do:
          container-name ::= headers.single HEADER-CONTAINER-NAME
          uninstall-image container-name
          respond-ok writer

      // Handle firmware updates.
      else if path == "/firmware" and request.method == http.PUT:
        request-mutex.do:
          install-firmware request.content-length request.body
          respond-ok writer
          // Mark the firmware as having a pending upgrade and close
          // the server socket to force the HTTP server loop to stop.
          firmware-is-upgrade-pending = true
          socket.close

      // Validate SDK version before attempting to install containers or run code.
      else if sdk-version-header != system.vm-sdk-version:
        logger.info "denied request, header: '$HEADER-SDK-VERSION' was '$sdk-version-header' not '$system.vm-sdk-version'"
        writer.write-headers http.STATUS-NOT-ACCEPTABLE --message="Device has $system.vm-sdk-version, jag has $sdk-version-header"

<<<<<<< HEAD
      // Handle installing containers and code running.
      else if (path == "/install" or path == "/run") and request.method == "PUT":
        image/Uuid? := null
        defines/Map? := null
        request-mutex.do:
          container-name := path == "/install"
              ? headers.single HEADER-CONTAINER-NAME
              : null
          crc32 := int.parse (headers.single HEADER-CRC32)
          defines = extract-defines headers
          image = flash-image request.content-length request.body name defines --crc32=crc32
          respond-ok writer
        run-message := path == "/install" ? "installed and started" : "started"
        run-image image run-message name defines
=======
      // Handle installing containers.
      else if path == "/install" and request.method == "PUT":
       request-mutex.do:
        container-name ::= headers.single HEADER-CONTAINER-NAME
        crc32 := int.parse (headers.single HEADER_CRC32)
        defines ::= extract-defines headers
        image := flash-image request.content-length request.body name defines --crc32=crc32
        respond-ok writer
        run-image image "installed and started" container-name defines

      // Handle code running.
      else if path == "/run" and request.method == "PUT":
       request-mutex.do:
        crc32 := int.parse (headers.single HEADER_CRC32)
        defines ::= extract-defines headers
        image := flash-image request.content-length request.body name defines --crc32=crc32
        respond-ok writer
        run-image image "started" null defines
>>>>>>> 7c40fed2

  extract-defines headers/http.Headers -> Map:
    defines := {:}
    if headers.single HEADER-WIFI-DISABLED:
      defines[JAG-WIFI] = false
    if header := headers.single HEADER-CONTAINER-TIMEOUT:
      timeout := int.parse header --on-error=: null
      if timeout: defines[JAG-TIMEOUT] = timeout
    return defines

  respond-ok writer/http.ResponseWriter -> none:
    writer.headers.set "Content-Type" "application/json"
    writer.headers.set "Content-Length" STATUS-OK-JSON.size.stringify
    writer.out.write STATUS-OK-JSON

  name -> string:
    return "HTTP"<|MERGE_RESOLUTION|>--- conflicted
+++ resolved
@@ -210,41 +210,21 @@
         logger.info "denied request, header: '$HEADER-SDK-VERSION' was '$sdk-version-header' not '$system.vm-sdk-version'"
         writer.write-headers http.STATUS-NOT-ACCEPTABLE --message="Device has $system.vm-sdk-version, jag has $sdk-version-header"
 
-<<<<<<< HEAD
       // Handle installing containers and code running.
       else if (path == "/install" or path == "/run") and request.method == "PUT":
         image/Uuid? := null
         defines/Map? := null
+        container-name/string? := null
         request-mutex.do:
-          container-name := path == "/install"
+          container-name = (path == "/install")
               ? headers.single HEADER-CONTAINER-NAME
               : null
           crc32 := int.parse (headers.single HEADER-CRC32)
           defines = extract-defines headers
-          image = flash-image request.content-length request.body name defines --crc32=crc32
+          image = flash-image request.content-length request.body container-name defines --crc32=crc32
           respond-ok writer
         run-message := path == "/install" ? "installed and started" : "started"
-        run-image image run-message name defines
-=======
-      // Handle installing containers.
-      else if path == "/install" and request.method == "PUT":
-       request-mutex.do:
-        container-name ::= headers.single HEADER-CONTAINER-NAME
-        crc32 := int.parse (headers.single HEADER_CRC32)
-        defines ::= extract-defines headers
-        image := flash-image request.content-length request.body name defines --crc32=crc32
-        respond-ok writer
-        run-image image "installed and started" container-name defines
-
-      // Handle code running.
-      else if path == "/run" and request.method == "PUT":
-       request-mutex.do:
-        crc32 := int.parse (headers.single HEADER_CRC32)
-        defines ::= extract-defines headers
-        image := flash-image request.content-length request.body name defines --crc32=crc32
-        respond-ok writer
-        run-image image "started" null defines
->>>>>>> 7c40fed2
+        run-image image run-message container-name defines
 
   extract-defines headers/http.Headers -> Map:
     defines := {:}
