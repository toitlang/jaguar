// Copyright (C) 2024 Toitware ApS. All rights reserved.
// Use of this source code is governed by an MIT-style license that can be
// found in the LICENSE file.

import encoding.ubjson
import http
import log
import monitor
import net
import net.udp
import net.tcp
import system
import system.firmware
import uuid show Uuid

import .jaguar

HTTP-PORT        ::= 9000
IDENTIFY-PORT    ::= 1990
IDENTIFY-ADDRESS ::= net.IpAddress.parse "255.255.255.255"
STATUS-OK-JSON   ::= """{ "status": "OK" }"""

HEADER-DEVICE-ID         ::= "X-Jaguar-Device-ID"
HEADER-SDK-VERSION       ::= "X-Jaguar-SDK-Version"
HEADER-WIFI-DISABLED     ::= "X-Jaguar-Wifi-Disabled"
HEADER-CONTAINER-NAME    ::= "X-Jaguar-Container-Name"
HEADER-CONTAINER-TIMEOUT ::= "X-Jaguar-Container-Timeout"
HEADER-CRC32             ::= "X-Jaguar-CRC32"

// Assets for the mini-webpage that the device serves up on $HTTP_PORT.
CHIP-IMAGE ::= "https://toitlang.github.io/jaguar/device-files/chip.svg"
STYLE-CSS ::= "https://toitlang.github.io/jaguar/device-files/style.css"

class EndpointHttp implements Endpoint:
  logger/log.Logger

  constructor logger/log.Logger:
    this.logger = logger.with-name "http"

  uses-network -> bool:
    return true

  run device/Device:
    logger.debug "starting endpoint"
    network ::= net.open
    socket/tcp.ServerSocket? := null
    try:
      socket = network.tcp-listen device.port
      address := "http://$network.address:$socket.local-address.port"
      logger.info "running Jaguar device '$device.name' (id: '$device.id') on '$address'"

      // We've successfully connected to the network, so we consider
      // the current firmware functional. Go ahead and validate the
      // firmware if requested to do so.
      validate-firmware --reason="connected to network"

      request-mutex := monitor.Mutex

      // We run two tasks concurrently: One broadcasts the device identity
      // via UDP and one serves incoming HTTP requests. We run the tasks
      // in a group so if one of them terminates, we take the other one down
      // and clean up nicely.
      Task.group --required=1 [
        :: broadcast-identity network device address,
        :: serve-incoming-requests socket device address request-mutex,
        // If the call to the network-manager monitor returns, it will terminate the
        // task and thus shut down the whole group.
        ::
          network-manager.wait-for-request-to-disable-network
          request-mutex.do:
            // Get the lock so that we know that the last request has been handled.
            socket.close
            socket = null
      ]
    finally:
      if socket: socket.close
      network.close

  identity-payload device/Device address/string -> ByteArray:
    identity := """
      { "method": "jaguar.identify",
        "payload": {
          "name": "$device.name",
          "id": "$device.id",
          "chip": "$device.chip",
          "sdkVersion": "$system.vm-sdk-version",
          "address": "$address",
          "wordSize": $system.BYTES-PER-WORD
        }
      }
    """
    return identity.to-byte-array

  broadcast-identity network/net.Interface device/Device address/string -> none:
    payload ::= identity-payload device address
    datagram ::= udp.Datagram
        payload
        net.SocketAddress IDENTIFY-ADDRESS IDENTIFY-PORT
    socket := network.udp-open
    try:
      socket.broadcast = true
      while not network.is-closed:
        socket.send datagram
        sleep --ms=200
    finally:
      socket.close

  handle-browser-request name/string request/http.Request writer/http.ResponseWriter -> none:
    path := request.path
    if path == "/": path = "index.html"
    if path.starts-with "/": path = path[1..]

    if path == "index.html":
      uptime ::= Duration --s=(Time.monotonic-us --since-wakeup) / Duration.MICROSECONDS-PER-SECOND

      writer.headers.set "Content-Type" "text/html"
      writer.out.write """
          <html>
            <head>
              <link rel="stylesheet" href="$STYLE-CSS">
              <title>$name (Jaguar device)</title>
            </head>
            <body>
              <div class="box">
                <section class="text-center">
                  <img src="$CHIP-IMAGE" alt="Picture of an embedded device" width=200>
                </section>
                <h1 class="mt-40">$name</h1>
                <p class="text-center">Jaguar device</p>
                <p class="hr mt-40"></p>
                <section class="grid grid-cols-2 mt-20">
                  <p>Uptime</p>
                  <p><b class="text-black">$uptime</b></p>
                  <p>SDK</p>
                  <p><b class="text-black">$system.vm-sdk-version</b></p>
                </section>
                <p class="hr mt-20"></p>
                <p class="mt-40">Run code on this device using</p>
                <b><a href="https://github.com/toitlang/jaguar">&gt; jag run -d $name hello.toit</a></b>
                <p class="mt-20">Monitor the serial port console using</p>
                <p class="mb-20"><b><a href="https://github.com/toitlang/jaguar">&gt; jag monitor</a></b></p>
              </div>
            </body>
          </html>
          """
    else if path == "favicon.ico":
      writer.redirect http.STATUS-FOUND CHIP-IMAGE
    else:
      writer.headers.set "Content-Type" "text/plain"
      writer.write-headers http.STATUS-NOT-FOUND
      writer.out.write "Not found: $path"

  serve-incoming-requests socket/tcp.ServerSocket device/Device address/string request-mutex/monitor.Mutex -> none:
    self := Task.current

    server := http.Server --logger=logger --read-timeout=(Duration --s=3)

    server-task := Task.current
    server.listen socket:: | request/http.Request writer/http.ResponseWriter |
      headers ::= request.headers
      device-id := "$device.id"
      device-id-header := headers.single HEADER-DEVICE-ID
      sdk-version-header := headers.single HEADER-SDK-VERSION
      path := request.path

      // Handle identification requests before validation, as the caller doesn't know that information yet.
      if path == "/identify" and request.method == http.GET:
        writer.headers.set "Content-Type" "application/json"
        result := identity-payload device address
        writer.headers.set "Content-Length" result.size.stringify
        writer.out.write result

      else if path == "/" or path.ends-with ".html" or path.ends-with ".css" or path.ends-with ".ico":
        handle-browser-request device.name request writer

      // Validate device ID.
      else if device-id-header != device-id:
        logger.info "denied request, header: '$HEADER-DEVICE-ID' was '$device-id-header' not '$device-id'"
        writer.write-headers http.STATUS-FORBIDDEN --message="Device has id '$device-id', jag is trying to talk to '$device-id-header'"

      // Handle pings.
      else if path == "/ping" and request.method == http.GET:
        respond-ok writer

      // Handle listing containers.
      else if path == "/list" and request.method == http.GET:
        result := ubjson.encode registry_.entries
        writer.headers.set "Content-Type" "application/ubjson"
        writer.headers.set "Content-Length" result.size.stringify
        writer.out.write result

      // Handle uninstalling containers.
      else if path == "/uninstall" and request.method == http.PUT:
        request-mutex.do:
          container-name ::= headers.single HEADER-CONTAINER-NAME
          uninstall-image container-name
          respond-ok writer

      // Handle firmware updates.
      else if path == "/firmware" and request.method == http.PUT:
        request-mutex.do:
          install-firmware request.content-length request.body
          respond-ok writer
          // Mark the firmware as having a pending upgrade and close
          // the server socket to force the HTTP server loop to stop.
          firmware-is-upgrade-pending = true
          socket.close

      // Validate SDK version before attempting to install containers or run code.
      else if sdk-version-header != system.vm-sdk-version:
        logger.info "denied request, header: '$HEADER-SDK-VERSION' was '$sdk-version-header' not '$system.vm-sdk-version'"
        writer.write-headers http.STATUS-NOT-ACCEPTABLE --message="Device has $system.vm-sdk-version, jag has $sdk-version-header"

      // Handle installing containers and code running.
      else if (path == "/install" or path == "/run") and request.method == "PUT":
        image/Uuid? := null
        defines/Map? := null
        container-name/string? := null
        request-mutex.do:
          container-name = (path == "/install")
              ? headers.single HEADER-CONTAINER-NAME
              : null
          crc32 := int.parse (headers.single HEADER-CRC32)
          defines = extract-defines headers
          image = flash-image request.content-length request.body container-name defines --crc32=crc32
          respond-ok writer
        run-message := path == "/install" ? "installed and started" : "started"
<<<<<<< HEAD
        // We don't run the image from within the request-mutex, as we need to be able to
        // shut down the server while trying to run the image.
        // For the same reason we must make sure that the task that runs the image isn't
        // the server task.
        if Task.current == server-task:
          task:: run-image image run-message name defines
        else:
          run-image image run-message name defines
=======
        run-image image run-message container-name defines
>>>>>>> c74294cf

  extract-defines headers/http.Headers -> Map:
    defines := {:}
    if headers.single HEADER-WIFI-DISABLED:
      defines[JAG-WIFI] = false
    if header := headers.single HEADER-CONTAINER-TIMEOUT:
      timeout := int.parse header --on-error=: null
      if timeout: defines[JAG-TIMEOUT] = timeout
    return defines

  respond-ok writer/http.ResponseWriter -> none:
    writer.headers.set "Content-Type" "application/json"
    writer.headers.set "Content-Length" STATUS-OK-JSON.size.stringify
    writer.out.write STATUS-OK-JSON

  name -> string:
    return "HTTP"<|MERGE_RESOLUTION|>--- conflicted
+++ resolved
@@ -225,18 +225,14 @@
           image = flash-image request.content-length request.body container-name defines --crc32=crc32
           respond-ok writer
         run-message := path == "/install" ? "installed and started" : "started"
-<<<<<<< HEAD
         // We don't run the image from within the request-mutex, as we need to be able to
         // shut down the server while trying to run the image.
         // For the same reason we must make sure that the task that runs the image isn't
         // the server task.
         if Task.current == server-task:
-          task:: run-image image run-message name defines
+          task:: run-image image run-message container-name defines
         else:
-          run-image image run-message name defines
-=======
-        run-image image run-message container-name defines
->>>>>>> c74294cf
+          run-image image run-message container-name defines
 
   extract-defines headers/http.Headers -> Map:
     defines := {:}
