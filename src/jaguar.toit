// Copyright (C) 2021 Toitware ApS. All rights reserved.
// Use of this source code is governed by an MIT-style license that can be
// found in the LICENSE file.

import crypto.crc
import http
import log
import reader
import uuid
import monitor

import encoding.tison

import system
import system.assets
import system.containers
import system.firmware

import .container-registry
import .network
import .schedule
import .uart

interface Endpoint:
  run device/Device -> none
  name -> string
  uses-network -> bool

// Defines recognized by Jaguar for /run and /install requests.
JAG-WIFI ::= "jag.wifi"
JAG-TIMEOUT  ::= "jag.timeout"

logger ::= log.Logger log.INFO-LEVEL log.DefaultTarget --name="jaguar"
flash-mutex ::= monitor.Mutex

firmware-is-validation-pending / bool := firmware.is-validation-pending
firmware-is-upgrade-pending / bool := false

/**
Jaguar can run containers while the network for Jaguar is disabled. You can
  enable this behavior by using `jag run -D jag.wifi=false ...` when
  starting the container. Use this mode to test how your apps behave
  when they run with no pre-established network.

We keep track of the state through the global $network-manager variable.
*/
class NetworkManager:
  signal_/monitor.Signal ::= monitor.Signal
  network-endpoints_/int := 0
  network-disabled-requests_/int := 0

  serve device/Device endpoint/Endpoint -> none:
    uses-network := endpoint.uses-network
    if uses-network:
      signal_.wait: network-disabled-requests_ == 0
      network-endpoints_++
      signal_.raise
    try:
      endpoint.run device
    finally:
      if uses-network:
        network-endpoints_--
        signal_.raise

  network-is-disabled -> bool:
    return network-disabled-requests_ > 0

  disable-network -> none:
    network-disabled-requests_++
    signal_.raise

  wait-for-network-down -> none:
    signal_.wait: network-endpoints_ == 0

  enable-network -> none:
    network-disabled-requests_--
    signal_.raise

  wait-for-request-to-disable-network -> none:
    signal_.wait: network-disabled-requests_ > 0

network-manager / NetworkManager ::= NetworkManager

// The installed and named containers are kept in a registry backed
// by the flash (on the device).
registry_ / ContainerRegistry ::= ContainerRegistry

main arguments:
  device := Device.parse arguments
  endpoints := [
    EndpointHttp logger,
  ]
  uart := device.config.get "endpointUart"
  if uart: endpoints.add (EndpointUart --config=uart --logger=logger)
  main device endpoints

main device/Device endpoints/List:
  try:
    // We try to start all installed containers, but we catch any
    // exceptions that might occur from that to avoid blocking
    // the Jaguar functionality in case something is off.
    catch --trace: run-installed-containers
    // We are now ready to start Jaguar.
    serve device endpoints
  finally: | is-exception exception |
    // We shouldn't be able to get here without an exception having
    // been thrown, but we play it defensively and force an exception
    // if that should ever happen.
    if not is-exception: unreachable
    // Jaguar runs as a critical container, so an uncaught exception
    // will cause the system to reboot.
    logger.error "rebooting due to $exception.value"

run-installed-containers -> none:
  registry_.do: | name/string image/uuid.Uuid defines/Map? |
    run-image image "started" name defines

serve device/Device endpoints/List -> none:
  lambdas := endpoints.map: | endpoint/Endpoint | ::
    uses-network := endpoint.uses-network
    while true:
      attempts ::= 3
      failures := 0
      while failures < attempts:
        exception := catch:
          // If the endpoint needs network it might be blocked by the network
          // manager until the endpoint is allowed to use the network.
          network-manager.serve device endpoint

        if firmware-is-upgrade-pending: firmware.upgrade

        if endpoint.uses-network and network-manager.network-is-disabled:
          // If we were asked to shut down because the network was
          // disabled we may have gotten an exception. Ignore it.
          exception = null

        // Log exceptions and count the failures so we can back off
        // and avoid excessive attempts to re-open the network.
        if exception:
          failures++
          logger.warn "running Jaguar failed due to '$exception' ($failures/$attempts)"

      // If we need to validate the firmware and we've failed to do so
      // in the first round of attempts, we roll back to the previous
      // firmware right away.
      if firmware-is-validation-pending:
        logger.error "firmware update was rejected after failing to connect or validate"
        firmware.rollback
      backoff := Duration --s=5
      logger.info "backing off for $backoff"
      sleep backoff
  Task.group lambdas

validation-mutex ::= monitor.Mutex
validate-firmware --reason/string -> none:
  validation-mutex.do:
    if firmware-is-validation-pending:
      if firmware.validate:
        logger.info "firmware update validated" --tags={"reason": reason}
        firmware-is-validation-pending = false
      else:
        logger.error "firmware update failed to validate"

class Device:
  id/uuid.Uuid
  name/string
  port/int
  chip/string
  config/Map

  constructor --.id --.name --.port --.chip --.config:

  static parse arguments -> Device:
    config := {:}
    if system.platform == system.PLATFORM-FREERTOS:
      assets.decode.get "config" --if-present=: | encoded |
        catch: config = tison.decode encoded

    id/uuid.Uuid? := null
    if arguments.size >= 2:
      id = uuid.Uuid.parse arguments[1]
    else:
      id = config.get "id" --if-present=: uuid.Uuid.parse it

    name/string? := null
    if arguments.size >= 3:
      name = arguments[2]
    else:
      name = config.get "name"

    port := HTTP-PORT
    if arguments.size >= 1:
      port = int.parse arguments[0]

    chip/string? := config.get "chip"

    return Device
        --id=id or uuid.Uuid.NIL
        --name=name or "unknown"
        --port=port
        --chip=chip or "unknown"
        --config=config

flash-image image-size/int reader/reader.Reader name/string? defines/Map --crc32/int -> uuid.Uuid:
  with-timeout --ms=120_000: flash-mutex.do:
    image := registry_.install name defines:
      logger.debug "installing container image with $image-size bytes"
      summer := crc.Crc.little-endian 32
          --polynomial=0xEDB88320
          --initial_state=0xffff_ffff
          --xor_result=0xffff_ffff
      written-size := 0
      writer := containers.ContainerImageWriter image-size
      while written-size < image-size:
        data := reader.read
        if not data: break
        summer.add data
        // This is really subtle, but because the firmware writing crosses the RPC
        // boundary, the provided data might get neutered and handed over to another
        // process. In that case, the size after the call to writer.write is zero,
        // which isn't great for tracking progress. So we update the written size
        // before calling out to writer.write.
        written-size += data.size
        writer.write data
      actual-crc32 := summer.get-as-int
      if actual-crc32 != crc32:
        logger.error "CRC32 mismatch."
        writer.close
        throw "CRC32 mismatch"
      logger.debug "installing container image with $image-size bytes -> wrote $written-size bytes"
      writer.commit --data=(name != null ? JAGUAR-INSTALLED-MAGIC : 0)
    return image
  unreachable

/**
Callbacks that are scheduled to run at a specific time.
This is used to kill containers that have deadlines.
*/
scheduled-callbacks := Schedule

run-image image/uuid.Uuid cause/string name/string? defines/Map -> none:
 // TODO(florian): remove this 'task::'.
 task::
  network-disabled := (defines.get JAG-WIFI) == false

  // First, we wait until we're ready to run the container. Usually,
  // we are ready right away, but if we've been asked to disable
  // Jaguar while running the container, we wait until the HTTP server
  // has been shut down and the network to be free.
  if network-disabled:
    if cause != "started":
      // In case this image was started by a network server give it time
      // to respond with an OK.
      sleep --ms=100
    network-manager.disable-network
    network-manager.wait-for-network-down

  timeout := compute-timeout defines --disabled=network-disabled
  start ::= Time.monotonic-us
  nick := name ? "container '$name'" : "program $image"
  suffix := defines.is-empty ? "" : " with $defines"
  logger.info "$nick $cause$suffix"

  // The token we get when registering a timeout callback.
  // Once the program has terminated we need to cancel the callback.
  cancelation-token := null

  container := containers.start image --on-stopped=:: | code/int |
    if cancelation-token:
      scheduled-callbacks.remove cancelation-token

    if code == 0:
      logger.info "$nick stopped"
    else:
      logger.error "$nick stopped - exit code $code"

    // If Jaguar was disabled while running the container, now is the
    // time to restart the HTTP server.
    if network-disabled: network-manager.enable-network

  if timeout:
    // We schedule a callback to kill the container if it doesn't
    // stop on its own before the timeout.
    cancelation-token = scheduled-callbacks.add timeout --callback=::
      logger.error "$nick timed out after $timeout"
      container.stop

<<<<<<< HEAD
=======
install-image image-size/int reader/reader.Reader name/string defines/Map --crc32/int -> none:
  image := flash-image image-size reader name defines --crc32=crc32
  if (defines.get JAG-WIFI) == false:  // Only if it exists and is false.
    logger.info "container '$name' installed with $defines"
    logger.warn "container '$name' needs reboot to start with Jaguar disabled"
  else:
    run-image image "installed and started" name defines

>>>>>>> fe1a1d07
uninstall-image name/string -> none:
  with-timeout --ms=60_000: flash-mutex.do:
    if image := registry_.uninstall name:
      logger.info "container '$name' uninstalled"
    else:
      logger.error "container '$name' not found"

compute-timeout defines/Map --disabled/bool -> Duration?:
  jag-timeout := defines.get JAG-TIMEOUT
  if jag-timeout is int and jag-timeout > 0:
    return Duration --s=jag-timeout
  else if jag-timeout:
    logger.error "invalid $JAG-TIMEOUT setting ($jag-timeout)"
  return disabled ? (Duration --s=10) : null

<<<<<<< HEAD
=======
run-code image-size/int reader/reader.Reader defines/Map --crc32/int -> none:
  // Write the image into flash.
  image := flash-image image-size reader null defines --crc32=crc32

  // Start the image, but don't wait for it to run to completion.
  run-image image "started" null defines

>>>>>>> fe1a1d07
install-firmware firmware-size/int reader/reader.Reader -> none:
  with-timeout --ms=300_000: flash-mutex.do:
    logger.info "installing firmware with $firmware-size bytes"
    written-size := 0
    writer := firmware.FirmwareWriter 0 firmware-size
    try:
      last := null
      while data := reader.read:
        written-size += data.size
        writer.write data
        percent := (written-size * 100) / firmware-size
        if percent != last:
          logger.info "installing firmware with $firmware-size bytes ($percent%)"
          last = percent
      writer.commit
      logger.info "installed firmware; ready to update on chip reset"
    finally:
      writer.close<|MERGE_RESOLUTION|>--- conflicted
+++ resolved
@@ -285,17 +285,6 @@
       logger.error "$nick timed out after $timeout"
       container.stop
 
-<<<<<<< HEAD
-=======
-install-image image-size/int reader/reader.Reader name/string defines/Map --crc32/int -> none:
-  image := flash-image image-size reader name defines --crc32=crc32
-  if (defines.get JAG-WIFI) == false:  // Only if it exists and is false.
-    logger.info "container '$name' installed with $defines"
-    logger.warn "container '$name' needs reboot to start with Jaguar disabled"
-  else:
-    run-image image "installed and started" name defines
-
->>>>>>> fe1a1d07
 uninstall-image name/string -> none:
   with-timeout --ms=60_000: flash-mutex.do:
     if image := registry_.uninstall name:
@@ -310,17 +299,8 @@
   else if jag-timeout:
     logger.error "invalid $JAG-TIMEOUT setting ($jag-timeout)"
   return disabled ? (Duration --s=10) : null
-
-<<<<<<< HEAD
-=======
-run-code image-size/int reader/reader.Reader defines/Map --crc32/int -> none:
-  // Write the image into flash.
-  image := flash-image image-size reader null defines --crc32=crc32
-
   // Start the image, but don't wait for it to run to completion.
-  run-image image "started" null defines
-
->>>>>>> fe1a1d07
+
 install-firmware firmware-size/int reader/reader.Reader -> none:
   with-timeout --ms=300_000: flash-mutex.do:
     logger.info "installing firmware with $firmware-size bytes"
