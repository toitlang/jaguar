--- conflicted
+++ resolved
@@ -145,24 +145,20 @@
       writer.write data
     program := writer.commit
     logger.debug "installing program with $program_size bytes -> wrote $written_size bytes"
-<<<<<<< HEAD
+
     suffix := options.is_empty ? "" : " with $options"
-    logger.info "starting program $program$suffix"
-    containers.start program
-=======
+    logger.info "program $program started$suffix"
+    container ::= containers.start program
 
     task::
       // We run this code in a separate task to allow the HTTP server to
       // continue operating. This also means that the program running
       // isn't covered by the installation mutex or associated timeout.
-      logger.info "program $program started"
-      container := containers.start program
       code/int := container.wait
       if code == 0:
         logger.info "program $program stopped"
       else:
         logger.error "program $program stopped - exit code $code"
->>>>>>> 38eb2688
 
 install_firmware firmware_size/int reader/reader.Reader -> none:
   with_timeout --ms=120_000: install_mutex.do:
