// Copyright (C) 2021 Toitware ApS. All rights reserved.
// Use of this source code is governed by an MIT-style license that can be
// found in the LICENSE file.

import crypto.crc
import http
import log
import reader
import uuid
import monitor

import encoding.tison

import system
import system.assets
import system.containers
import system.firmware

import .container-registry
import .network
import .schedule
import .uart

interface Endpoint:
  run device/Device -> none
  name -> string
  uses-network -> bool

// Defines recognized by Jaguar for /run and /install requests.
JAG-WIFI ::= "jag.wifi"
JAG-TIMEOUT  ::= "jag.timeout"

logger ::= log.Logger log.INFO-LEVEL log.DefaultTarget --name="jaguar"
flash-mutex ::= monitor.Mutex

firmware-is-validation-pending / bool := firmware.is-validation-pending
firmware-is-upgrade-pending / bool := false

/**
Jaguar can run containers while the network for Jaguar is disabled. You can
  enable this behavior by using `jag run -D jag.wifi=false ...` when
  starting the container. Use this mode to test how your apps behave
  when they run with no pre-established network.

We keep track of the state through the global $network-manager variable.
*/
class NetworkManager:
  signal_/monitor.Signal ::= monitor.Signal
  network-endpoints_/int := 0
  network-disabled-requests_/int := 0

  serve device/Device endpoint/Endpoint -> none:
    uses-network := endpoint.uses-network
    if uses-network:
      signal_.wait: network-disabled-requests_ == 0
      network-endpoints_++
      signal_.raise
    try:
      endpoint.run device
    finally:
      if uses-network:
        network-endpoints_--
        signal_.raise

  network-is-disabled -> bool:
    return network-disabled-requests_ > 0

  disable-network -> none:
    network-disabled-requests_++
    signal_.raise

  wait-for-network-down -> none:
    signal_.wait: network-endpoints_ == 0

  enable-network -> none:
    network-disabled-requests_--
    signal_.raise

  wait-for-request-to-disable-network -> none:
    signal_.wait: network-disabled-requests_ > 0

network-manager / NetworkManager ::= NetworkManager

// The installed and named containers are kept in a registry backed
// by the flash (on the device).
registry_ / ContainerRegistry ::= ContainerRegistry

main arguments:
  device := Device.parse arguments
  endpoints := [
    EndpointHttp logger,
  ]
  uart := device.config.get "endpointUart"
  if uart: endpoints.add (EndpointUart --config=uart --logger=logger)
  main device endpoints

main device/Device endpoints/List:
  try:
    // We try to start all installed containers, but we catch any
    // exceptions that might occur from that to avoid blocking
    // the Jaguar functionality in case something is off.
    catch --trace: run-installed-containers
    // We are now ready to start Jaguar.
    serve device endpoints
  finally: | is-exception exception |
    // We shouldn't be able to get here without an exception having
    // been thrown, but we play it defensively and force an exception
    // if that should ever happen.
    if not is-exception: unreachable
    // Jaguar runs as a critical container, so an uncaught exception
    // will cause the system to reboot.
    logger.error "rebooting due to $exception.value"

run-installed-containers -> none:
  registry_.do: | name/string image/uuid.Uuid defines/Map? |
    run-image image "started" name defines

serve device/Device endpoints/List -> none:
  lambdas := endpoints.map: | endpoint/Endpoint | ::
    uses-network := endpoint.uses-network
    while true:
      attempts ::= 3
      failures := 0
      while failures < attempts:
        exception := catch:
          // If the endpoint needs network it might be blocked by the network
          // manager until the endpoint is allowed to use the network.
          network-manager.serve device endpoint

        if firmware-is-upgrade-pending: firmware.upgrade

        if endpoint.uses-network and network-manager.network-is-disabled:
          // If we were asked to shut down because the network was
          // disabled we may have gotten an exception. Ignore it.
          exception = null

        // Log exceptions and count the failures so we can back off
        // and avoid excessive attempts to re-open the network.
        if exception:
          failures++
          logger.warn "running Jaguar failed due to '$exception' ($failures/$attempts)"

      // If we need to validate the firmware and we've failed to do so
      // in the first round of attempts, we roll back to the previous
      // firmware right away.
      if firmware-is-validation-pending:
        logger.error "firmware update was rejected after failing to connect or validate"
        firmware.rollback
      backoff := Duration --s=5
      logger.info "backing off for $backoff"
      sleep backoff
  Task.group lambdas

validation-mutex ::= monitor.Mutex
validate-firmware --reason/string -> none:
  validation-mutex.do:
    if firmware-is-validation-pending:
      if firmware.validate:
        logger.info "firmware update validated" --tags={"reason": reason}
        firmware-is-validation-pending = false
      else:
        logger.error "firmware update failed to validate"

class Device:
  id/uuid.Uuid
  name/string
  port/int
  chip/string
  config/Map

  constructor --.id --.name --.port --.chip --.config:

  static parse arguments -> Device:
    config := {:}
    if system.platform == system.PLATFORM-FREERTOS:
      assets.decode.get "config" --if-present=: | encoded |
        catch: config = tison.decode encoded

    id/uuid.Uuid? := null
    if arguments.size >= 2:
      id = uuid.Uuid.parse arguments[1]
    else:
      id = config.get "id" --if-present=: uuid.Uuid.parse it

    name/string? := null
    if arguments.size >= 3:
      name = arguments[2]
    else:
      name = config.get "name"

    port := HTTP-PORT
    if arguments.size >= 1:
      port = int.parse arguments[0]

    chip/string? := config.get "chip"

    return Device
        --id=id or uuid.Uuid.NIL
        --name=name or "unknown"
        --port=port
        --chip=chip or "unknown"
        --config=config

flash-image image-size/int reader/reader.Reader name/string? defines/Map --crc32/int -> uuid.Uuid:
  with-timeout --ms=120_000: flash-mutex.do:
    image := registry_.install name defines:
      logger.debug "installing container image with $image-size bytes"
      summer := crc.Crc.little-endian 32
          --polynomial=0xEDB88320
          --initial_state=0xffff_ffff
          --xor_result=0xffff_ffff
      written-size := 0
      writer := containers.ContainerImageWriter image-size
      while written-size < image-size:
        data := reader.read
        if not data: break
        summer.add data
        // This is really subtle, but because the firmware writing crosses the RPC
        // boundary, the provided data might get neutered and handed over to another
        // process. In that case, the size after the call to writer.write is zero,
        // which isn't great for tracking progress. So we update the written size
        // before calling out to writer.write.
        written-size += data.size
        writer.write data
      actual-crc32 := summer.get-as-int
      if actual-crc32 != crc32:
        logger.error "CRC32 mismatch."
        writer.close
        throw "CRC32 mismatch"
      logger.debug "installing container image with $image-size bytes -> wrote $written-size bytes"
      writer.commit --data=(name != null ? JAGUAR-INSTALLED-MAGIC : 0)
    return image
  unreachable

/**
Callbacks that are scheduled to run at a specific time.
This is used to kill containers that have deadlines.
*/
scheduled-callbacks := Schedule

run-image image/uuid.Uuid cause/string name/string? defines/Map -> none:
<<<<<<< HEAD
=======
 network-disabled := (defines.get JAG-WIFI) == false
 if network-disabled: disabled = true
>>>>>>> 2ae13f95
 // TODO(florian): remove this 'task::'.
 task::
  network-disabled := (defines.get JAG-NETWORK-DISABLED) == true

  // First, we wait until we're ready to run the container. Usually,
  // we are ready right away, but if we've been asked to disable
  // Jaguar while running the container, we wait until the HTTP server
  // has been shut down and the network to be free.
  if network-disabled:
    if cause != "started":
      // In case this image was started by a network server give it time
      // to respond with an OK.
      sleep --ms=100
    network-manager.disable-network
    network-manager.wait-for-network-down

  timeout := compute-timeout defines --disabled=network-disabled
  start ::= Time.monotonic-us
  nick := name ? "container '$name'" : "program $image"
  suffix := defines.is-empty ? "" : " with $defines"
  logger.info "$nick $cause$suffix"

  // The token we get when registering a timeout callback.
  // Once the program has terminated we need to cancel the callback.
  cancelation-token := null

  container := containers.start image --on-stopped=:: | code/int |
    if cancelation-token:
      scheduled-callbacks.remove cancelation-token

    if code == 0:
      logger.info "$nick stopped"
    else:
      logger.error "$nick stopped - exit code $code"

    // If Jaguar was disabled while running the container, now is the
    // time to restart the HTTP server.
    if network-disabled: network-manager.enable-network

  if timeout:
    // We schedule a callback to kill the container if it doesn't
    // stop on its own before the timeout.
    cancelation-token = scheduled-callbacks.add timeout --callback=::
      logger.error "$nick timed out after $timeout"
      container.stop

install-image image-size/int reader/reader.Reader name/string defines/Map --crc32/int -> none:
  image := flash-image image-size reader name defines --crc32=crc32
  if (defines.get JAG-WIFI) == false:  // Only if it exists and is false.
    logger.info "container '$name' installed with $defines"
    logger.warn "container '$name' needs reboot to start with Jaguar disabled"
  else:
    run-image image "installed and started" name defines

uninstall-image name/string -> none:
  with-timeout --ms=60_000: flash-mutex.do:
    if image := registry_.uninstall name:
      logger.info "container '$name' uninstalled"
    else:
      logger.error "container '$name' not found"

compute-timeout defines/Map --disabled/bool -> Duration?:
  jag-timeout := defines.get JAG-TIMEOUT
  if jag-timeout is int and jag-timeout > 0:
    return Duration --s=jag-timeout
  else if jag-timeout:
    logger.error "invalid $JAG-TIMEOUT setting ($jag-timeout)"
  return disabled ? (Duration --s=10) : null

run-code image-size/int reader/reader.Reader defines/Map --crc32/int -> none:
  // Write the image into flash.
  image := flash-image image-size reader null defines --crc32=crc32

  // Start the image, but don't wait for it to run to completion.
  run-image image "started" null defines

install-firmware firmware-size/int reader/reader.Reader -> none:
  with-timeout --ms=300_000: flash-mutex.do:
    logger.info "installing firmware with $firmware-size bytes"
    written-size := 0
    writer := firmware.FirmwareWriter 0 firmware-size
    try:
      last := null
      while data := reader.read:
        written-size += data.size
        writer.write data
        percent := (written-size * 100) / firmware-size
        if percent != last:
          logger.info "installing firmware with $firmware-size bytes ($percent%)"
          last = percent
      writer.commit
      logger.info "installed firmware; ready to update on chip reset"
    finally:
      writer.close<|MERGE_RESOLUTION|>--- conflicted
+++ resolved
@@ -239,14 +239,9 @@
 scheduled-callbacks := Schedule
 
 run-image image/uuid.Uuid cause/string name/string? defines/Map -> none:
-<<<<<<< HEAD
-=======
- network-disabled := (defines.get JAG-WIFI) == false
- if network-disabled: disabled = true
->>>>>>> 2ae13f95
  // TODO(florian): remove this 'task::'.
  task::
-  network-disabled := (defines.get JAG-NETWORK-DISABLED) == true
+  network-disabled := (defines.get JAG-WIFI) == false
 
   // First, we wait until we're ready to run the container. Usually,
   // we are ready right away, but if we've been asked to disable
