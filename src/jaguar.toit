--- conflicted
+++ resolved
@@ -58,16 +58,12 @@
 
 main arguments:
   try:
-<<<<<<< HEAD
+    // We try to start all installed containers, but we catch any
+    // exceptions that might occur from that to avoid blocking
+    // the Jaguar functionality in case something is off.
     catch --trace:
       registry_.do: | name/string image/uuid.Uuid defines/Map? |
         run_image image "started" name defines
-    exception := catch --trace: serve arguments
-    logger.error "rebooting due to $(exception)"
-  finally:
-    esp32.deep_sleep (Duration --s=1)
-=======
-    catch --trace: registry_.start_installed
     serve arguments
   finally: | is_exception exception |
     // We shouldn't be able to get here without an exception having
@@ -77,7 +73,6 @@
     // Jaguar runs as a critical container, so an uncaught exception
     // will cause the system to reboot.
     logger.error "rebooting due to $exception.value"
->>>>>>> a12f89d4
 
 serve arguments:
   port := HTTP_PORT
