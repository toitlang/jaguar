// Copyright (C) 2022 Toitware ApS. All rights reserved.
// Use of this source code is governed by an MIT-style license that can be
// found in the LICENSE file.

package commands

import (
	"context"
	"encoding/json"
	"fmt"
	"io"
	"io/ioutil"
	"os"
	"path/filepath"

	"github.com/google/uuid"
	"github.com/spf13/cobra"
	"github.com/toitlang/jaguar/cmd/jag/directory"
)

func FirmwareCmd() *cobra.Command {
	cmd := &cobra.Command{
		Use:   "firmware",
		Short: "Show or update firmware for a Jaguar device",
		Long: "Without the 'update' command show the firmware version for a Jaguar device.\n" +
			"The device reports the version information when it responds to pings.\n\n" +
			"With the 'update' command update the firmware of a Jaguar device via WiFi.",
		Args:         cobra.NoArgs,
		SilenceUsage: true,
		RunE: func(cmd *cobra.Command, args []string) error {
			cfg, err := directory.GetDeviceConfig()
			if err != nil {
				return err
			}

			ctx := cmd.Context()
			deviceSelect, err := parseDeviceFlag(cmd)
			if err != nil {
				return err
			}

			sdk, err := GetSDK(ctx)
			if err != nil {
				return err
			}

			device, err := GetDevice(ctx, cfg, sdk, true, deviceSelect)
			if err != nil {
				return err
			}

			fmt.Printf("Device '%s' is running Toit SDK %s\n", device.Name, device.SDKVersion)
			return nil
		},
	}
	cmd.AddCommand(FirmwareUpdateCmd())
	cmd.Flags().StringP("device", "d", "", "use device with a given name, id, or address")
	return cmd
}

func FirmwareUpdateCmd() *cobra.Command {
	cmd := &cobra.Command{
		Use:   "update [envelope]",
		Short: "Update the firmware on a Jaguar device",
		Long: "Update the firmware on a Jaguar device via WiFi. The device name and\n" +
			"id are preserved across the operation.",
		Args:         cobra.MaximumNArgs(1),
		SilenceUsage: true,
		RunE: func(cmd *cobra.Command, args []string) error {
			cfg, err := directory.GetDeviceConfig()
			if err != nil {
				return err
			}

			ctx := cmd.Context()
			deviceSelect, err := parseDeviceFlag(cmd)
			if err != nil {
				return err
			}

			sdk, err := GetSDK(ctx)
			if err != nil {
				return err
			}

			// We need to generate a new ID for the device, so entries in
			// the device flash stored by an older version are invalidated.
			newID := uuid.New().String()

			device, err := GetDevice(ctx, cfg, sdk, true, deviceSelect)
			if err != nil {
				return err
			}

			wifiSSID, wifiPassword, err := getWifiCredentials(cmd)
			if err != nil {
				return err
			}

			deviceOptions := DeviceOptions{
				Id:           newID,
				Name:         device.Name,
				WifiSsid:     wifiSSID,
				WifiPassword: wifiPassword,
			}

			var envelopePath string
			if len(args) == 1 {
				envelopePath = args[0]
			} else {
				envelopePath, err = directory.GetFirmwareEnvelopePath("esp32")
				if err != nil {
					return err
				}
			}

			excludeJaguar, err := cmd.Flags().GetBool("exclude-jaguar")
			if err != nil {
				return err
			}

			envelopeOptions := EnvelopeOptions{
				Path:          envelopePath,
				ExcludeJaguar: excludeJaguar,
			}

			envelopeFile, err := BuildFirmwareEnvelope(ctx, envelopeOptions, deviceOptions)
			if err != nil {
				return err
			}
			defer os.Remove(envelopeFile.Name())

<<<<<<< HEAD
			firmwareBin, err := ExtractFirmware(ctx, sdk, envelopeFile.Name(), "binary")
=======
			config := deviceOptions.GetConfig()
			firmwareBin, err := ExtractFirmware(ctx, sdk, envelopeFile.Name(), config)
>>>>>>> 780bce94
			if err != nil {
				return err
			}
			defer os.Remove(firmwareBin.Name())

			bin, err := ioutil.ReadFile(firmwareBin.Name())
			if err != nil {
				return err
			}

			fmt.Printf("Updating firmware on '%s' to Toit SDK %s\n\n", device.Name, sdk.Version)
			if err := device.UpdateFirmware(ctx, sdk, bin); err != nil {
				return err
			}

			// Update the device ID and the SDK version and store them back, so users don't
			// have to scan and ping before they can use the device after the firmware update.
			// If the update failed or if the device got a new IP address after rebooting, we
			// will have to ping again.
			device.ID = newID
			device.SDKVersion = sdk.Version
			cfg.Set("device", device)
			return cfg.WriteConfig()
		},
	}

	cmd.Flags().String("wifi-ssid", "", "default WiFi network name")
	cmd.Flags().String("wifi-password", "", "default WiFi password")
	cmd.Flags().StringP("device", "d", "", "use device with a given name, id, or address")
	cmd.Flags().Bool("exclude-jaguar", false, "don't install the Jaguar service")
	return cmd
}

type DeviceOptions struct {
	Id           string
	Name         string
	WifiSsid     string
	WifiPassword string
}

type EnvelopeOptions struct {
	Path          string
	ExcludeJaguar bool
}

func (d DeviceOptions) GetConfig() map[string]interface{} {
	return map[string]interface{}{
		"wifi": map[string]string{
			"wifi.ssid":     d.WifiSsid,
			"wifi.password": d.WifiPassword,
		},
	}
}

func BuildFirmwareEnvelope(ctx context.Context, envelope EnvelopeOptions, device DeviceOptions) (*os.File, error) {
	sdk, err := GetSDK(ctx)
	if err != nil {
		return nil, err
	}

	envelopeFile, err := os.CreateTemp("", "*.envelope")
	if err != nil {
		return nil, err
	}
	defer envelopeFile.Close()

	if envelope.ExcludeJaguar {
		source, err := os.Open(envelope.Path)
		if err != nil {
			return nil, err
		}
		_, err = io.Copy(envelopeFile, source)
		source.Close()
		if err != nil {
			return nil, err
		}
	} else {
		jaguarSnapshot, err := directory.GetJaguarSnapshotPath()
		if err != nil {
			return nil, err
		}

		configAssetMap := map[string]interface{}{
			"id":   device.Id,
			"name": device.Name,
		}
		configAssetJson, err := json.Marshal(configAssetMap)
		if err != nil {
			return nil, err
		}

		configAssetJsonFile, err := os.CreateTemp("", "*.json.assets")
		if err != nil {
			return nil, err
		}
		defer configAssetJsonFile.Close()

		if err := os.WriteFile(configAssetJsonFile.Name(), configAssetJson, 0666); err != nil {
			return nil, err
		}

		assetsFile, err := os.CreateTemp("", "*.assets")
		if err != nil {
			return nil, err
		}
		defer assetsFile.Close()

		if err := runAssetsTool(ctx, sdk, assetsFile.Name(), "create"); err != nil {
			return nil, err
		}

		if err := runAssetsTool(ctx, sdk, assetsFile.Name(), "add", "--format=tison", "config", configAssetJsonFile.Name()); err != nil {
			return nil, err
		}

		if err := runFirmwareTool(ctx, sdk, envelope.Path, "container", "install", "--assets", assetsFile.Name(), "-o", envelopeFile.Name(), "jaguar", jaguarSnapshot); err != nil {
			return nil, err
		}
	}

	if err := setFirmwareProperty(ctx, sdk, envelopeFile, "uuid", device.Id); err != nil {
		return nil, err
	}

	if err := copySnapshotsIntoCache(ctx, sdk, envelopeFile); err != nil {
		return nil, err
	}

	return envelopeFile, nil
}

<<<<<<< HEAD
func ExtractFirmware(ctx context.Context, sdk *SDK, envelopePath string, format string) (*os.File, error) {
	partFile, err := os.CreateTemp("", "firmware-"+format+".*")
=======
func ExtractFirmware(ctx context.Context, sdk *SDK, envelopePath string, config map[string]interface{}) (*os.File, error) {
	configFile, err := os.CreateTemp("", "*.json.config")
	if err != nil {
		return nil, err
	}
	defer os.Remove(configFile.Name())

	configBytes, err := json.Marshal(config)
	if err != nil {
		return nil, err
	}

	if err := os.WriteFile(configFile.Name(), configBytes, 0666); err != nil {
		return nil, err
	}

	binaryFile, err := os.CreateTemp("", "firmware.bin.*")
	if err != nil {
		return nil, err
	}

	arguments := []string{
		"extract",
		"--format=binary",
		"-o", binaryFile.Name(),
		"--config", configFile.Name(),
	}

	if err := runFirmwareTool(ctx, sdk, envelopePath, arguments...); err != nil {
		binaryFile.Close()
		return nil, err
	}
	return binaryFile, nil
}

func ExtractFirmwarePart(ctx context.Context, sdk *SDK, envelopePath string, part string) (*os.File, error) {
	partFile, err := os.CreateTemp("", part+".*")
>>>>>>> 780bce94
	if err != nil {
		return nil, err
	}
	if err := runFirmwareTool(ctx, sdk, envelopePath, "extract", "--format", format, "-o", partFile.Name()); err != nil {
		partFile.Close()
		return nil, err
	}
	return partFile, nil
}

func setFirmwareProperty(ctx context.Context, sdk *SDK, envelope *os.File, key string, value string) error {
	return runFirmwareTool(ctx, sdk, envelope.Name(), "property", "set", key, value)
}

func runFirmwareTool(ctx context.Context, sdk *SDK, envelopePath string, args ...string) error {
	args = append([]string{"-e", envelopePath}, args...)
	cmd := sdk.FirmwareTool(ctx, args...)
	cmd.Stderr = os.Stderr
	cmd.Stdout = os.Stdout
	return cmd.Run()
}

func copySnapshotsIntoCache(ctx context.Context, sdk *SDK, envelope *os.File) error {
	listFile, err := os.CreateTemp("", "firmware-list.*")
	if err != nil {
		return err
	}
	defer os.Remove(listFile.Name())

	if err := runFirmwareTool(ctx, sdk, envelope.Name(), "container", "list", "-o", listFile.Name()); err != nil {
		return err
	}

	listBytes, err := ioutil.ReadFile(listFile.Name())
	if err != nil {
		return err
	}

	var entries map[string]map[string]interface{}
	if err := json.Unmarshal(listBytes, &entries); err != nil {
		return err
	}

	for name, entry := range entries {
		kind := entry["kind"]
		if kind != "snapshot" {
			continue
		}

		snapshotFile, err := os.CreateTemp("", "firmware-snapshot.*")
		if err != nil {
			return err
		}
		defer os.Remove(snapshotFile.Name())

		snapshotExtractArguments := []string{
			"container", "extract",
			"-o", snapshotFile.Name(),
			"--part=image",
			name,
		}
		if err := runFirmwareTool(ctx, sdk, envelope.Name(), snapshotExtractArguments...); err != nil {
			return err
		}

		if err := copySnapshotIntoCache(snapshotFile.Name()); err != nil {
			return err
		}
	}
	return nil
}

func copySnapshotIntoCache(path string) error {
	uuid, err := GetUuid(path)
	if err != nil {
		return err
	}

	cacheDirectory, err := directory.GetSnapshotsCachePath()
	if err != nil {
		return err
	}

	source, err := os.Open(path)
	if err != nil {
		return err
	}
	defer source.Close()

	destination, err := os.Create(filepath.Join(cacheDirectory, uuid.String()+".snapshot"))
	if err != nil {
		return err
	}
	defer destination.Close()

	_, err = io.Copy(destination, source)
	return err
}<|MERGE_RESOLUTION|>--- conflicted
+++ resolved
@@ -130,12 +130,8 @@
 			}
 			defer os.Remove(envelopeFile.Name())
 
-<<<<<<< HEAD
-			firmwareBin, err := ExtractFirmware(ctx, sdk, envelopeFile.Name(), "binary")
-=======
 			config := deviceOptions.GetConfig()
-			firmwareBin, err := ExtractFirmware(ctx, sdk, envelopeFile.Name(), config)
->>>>>>> 780bce94
+			firmwareBin, err := ExtractFirmwareBin(ctx, sdk, envelopeFile.Name(), config)
 			if err != nil {
 				return err
 			}
@@ -267,26 +263,7 @@
 	return envelopeFile, nil
 }
 
-<<<<<<< HEAD
-func ExtractFirmware(ctx context.Context, sdk *SDK, envelopePath string, format string) (*os.File, error) {
-	partFile, err := os.CreateTemp("", "firmware-"+format+".*")
-=======
-func ExtractFirmware(ctx context.Context, sdk *SDK, envelopePath string, config map[string]interface{}) (*os.File, error) {
-	configFile, err := os.CreateTemp("", "*.json.config")
-	if err != nil {
-		return nil, err
-	}
-	defer os.Remove(configFile.Name())
-
-	configBytes, err := json.Marshal(config)
-	if err != nil {
-		return nil, err
-	}
-
-	if err := os.WriteFile(configFile.Name(), configBytes, 0666); err != nil {
-		return nil, err
-	}
-
+func ExtractFirmwareBin(ctx context.Context, sdk *SDK, envelopePath string, config map[string]interface{}) (*os.File, error) {
 	binaryFile, err := os.CreateTemp("", "firmware.bin.*")
 	if err != nil {
 		return nil, err
@@ -296,31 +273,49 @@
 		"extract",
 		"--format=binary",
 		"-o", binaryFile.Name(),
-		"--config", configFile.Name(),
-	}
-
-	if err := runFirmwareTool(ctx, sdk, envelopePath, arguments...); err != nil {
+	}
+
+	if err := runFirmwareToolWithConfig(ctx, sdk, envelopePath, config, arguments...); err != nil {
 		binaryFile.Close()
 		return nil, err
 	}
 	return binaryFile, nil
 }
 
-func ExtractFirmwarePart(ctx context.Context, sdk *SDK, envelopePath string, part string) (*os.File, error) {
-	partFile, err := os.CreateTemp("", part+".*")
->>>>>>> 780bce94
-	if err != nil {
-		return nil, err
-	}
-	if err := runFirmwareTool(ctx, sdk, envelopePath, "extract", "--format", format, "-o", partFile.Name()); err != nil {
-		partFile.Close()
-		return nil, err
-	}
-	return partFile, nil
+func ExtractFirmware(ctx context.Context, sdk *SDK, envelopePath string, format string) (*os.File, error) {
+	outputFile, err := os.CreateTemp("", "firmware-"+format+".*")
+	if err != nil {
+		return nil, err
+	}
+	if err := runFirmwareTool(ctx, sdk, envelopePath, "extract", "--format", format, "-o", outputFile.Name()); err != nil {
+		outputFile.Close()
+		return nil, err
+	}
+	return outputFile, nil
 }
 
 func setFirmwareProperty(ctx context.Context, sdk *SDK, envelope *os.File, key string, value string) error {
 	return runFirmwareTool(ctx, sdk, envelope.Name(), "property", "set", key, value)
+}
+
+func runFirmwareToolWithConfig(ctx context.Context, sdk *SDK, envelopePath string, config map[string]interface{}, args ...string) error {
+	configFile, err := os.CreateTemp("", "*.json.config")
+	if err != nil {
+		return err
+	}
+	defer os.Remove(configFile.Name())
+
+	configBytes, err := json.Marshal(config)
+	if err != nil {
+		return err
+	}
+
+	if err := os.WriteFile(configFile.Name(), configBytes, 0666); err != nil {
+		return err
+	}
+
+	args = append(args, "--config", configFile.Name())
+	return runFirmwareTool(ctx, sdk, envelopePath, args...)
 }
 
 func runFirmwareTool(ctx context.Context, sdk *SDK, envelopePath string, args ...string) error {
