// Copyright (C) 2021 Toitware ApS. All rights reserved.
// Use of this source code is governed by an MIT-style license that can be
// found in the LICENSE file.

package commands

import (
	"github.com/spf13/cobra"
	"github.com/toitlang/jaguar/cmd/jag/analytics"
	segment "gopkg.in/segmentio/analytics-go.v3"
)

type Info struct {
	Version    string
	Date       string
	SDKVersion string
}

func JagCmd(info Info) *cobra.Command {
	analyticsClient, err := analytics.GetClient()
	if err != nil {
		panic(err)
	}

	cmd := &cobra.Command{
		Use:   "jag",
		Short: "Fast development for your ESP32",
		Long: "Jaguar is a Toit application for your ESP32 that gives you the fastest development cycle.\n\n" +
			"Jaguar uses the capabilities of the Toit virtual machine to let you update and restart your\n" +
			"ESP32 applications written in Toit over WiFi. Change your Toit code in your editor, update\n" +
			"the application on your device, and restart it all within seconds. No need to flash over\n" +
			"serial, reboot your device, or wait for it to reconnect to your network.",
		PersistentPreRun: func(cmd *cobra.Command, args []string) {
			go analyticsClient.Enqueue(segment.Page{
				Name: "CLI Execute",
				Properties: segment.Properties{
					"command": (*cobra.Command)(cmd).UseLine(),
					"jaguar":  true,
				},
			})
		},
		PostRun: func(cmd *cobra.Command, args []string) {
			analyticsClient.Close()
		},
	}

	cmd.AddCommand(
		ScanCmd(),
		PingCmd(),
		RunCmd(),
		SimulateCmd(),
		DecodeCmd(),
		SetupCmd(info),
		FlashCmd(),
		MonitorCmd(),
		WatchCmd(),
		SetPortCmd(),
		ToitCmd(),
<<<<<<< HEAD
		PkgCmd(),
		ConfigCmd(),
=======
		PkgCmd(info),
>>>>>>> 98fa3768
		VersionCmd(info),
	)
	return cmd
}<|MERGE_RESOLUTION|>--- conflicted
+++ resolved
@@ -56,12 +56,8 @@
 		WatchCmd(),
 		SetPortCmd(),
 		ToitCmd(),
-<<<<<<< HEAD
-		PkgCmd(),
+		PkgCmd(info, analyticsClient),
 		ConfigCmd(),
-=======
-		PkgCmd(info),
->>>>>>> 98fa3768
 		VersionCmd(info),
 	)
 	return cmd
