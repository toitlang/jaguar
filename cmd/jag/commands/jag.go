--- conflicted
+++ resolved
@@ -26,11 +26,8 @@
 		SetupCmd(),
 		FlashCmd(),
 		MonitorCmd(),
-<<<<<<< HEAD
 		WatchCmd(),
-=======
 		SetPortCmd(),
->>>>>>> cf3522af
 	)
 	return cmd
 }