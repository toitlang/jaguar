--- conflicted
+++ resolved
@@ -4,16 +4,11 @@
 packages:
   pkg-http:
     url: github.com/toitlang/pkg-http
-<<<<<<< HEAD
-    version: 1.7.1
-    hash: 02cf30c50f6c184410611127cac134ce809ae2ed
+    version: 1.8.1
+    hash: 8cedb36badde5c91a3ed38b9d0c2aaa1fc939524
   pkg-websocket:
     url: github.com/toitlang/pkg-websocket
     version: 1.0.0
     hash: bf0fedd82f13c44b8f7221582ba585f35b77f2ef
     prefixes:
-      http: pkg-http
-=======
-    version: 1.8.1
-    hash: 8cedb36badde5c91a3ed38b9d0c2aaa1fc939524
->>>>>>> de79d3d3
+      http: pkg-http